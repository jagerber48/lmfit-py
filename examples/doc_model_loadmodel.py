#!/usr/bin/env python
<<<<<<< HEAD
#<examples/doc_model_loadmodel.py>
import numpy as np
=======

# <examples/doc_model_loadmodel.py>
>>>>>>> 3efb9eaf
import matplotlib.pyplot as plt
import numpy as np

from lmfit.model import load_model


def mysine(x, amp, freq, shift):
    return amp * np.sin(x*freq + shift)


data = np.loadtxt('sinedata.dat')
x = data[:, 0]
y = data[:, 1]

model = load_model('sinemodel.sav', funcdefs={'mysine': mysine})
params = model.make_params(amp=3, freq=0.52, shift=0)
params['shift'].max = 1
params['shift'].min = -1
params['amp'].min = 0.0

result = model.fit(y, params, x=x)
print(result.fit_report())

plt.plot(x, y, 'bo')
plt.plot(x, result.best_fit, 'r-')
plt.show()
<<<<<<< HEAD

#<end examples/doc_model_loadmodel.py>
=======
# <end examples/doc_model_loadmodel.py>
>>>>>>> 3efb9eaf
<|MERGE_RESOLUTION|>--- conflicted
+++ resolved
@@ -1,16 +1,9 @@
 #!/usr/bin/env python
-<<<<<<< HEAD
 #<examples/doc_model_loadmodel.py>
 import numpy as np
-=======
-
-# <examples/doc_model_loadmodel.py>
->>>>>>> 3efb9eaf
 import matplotlib.pyplot as plt
-import numpy as np
 
 from lmfit.model import load_model
-
 
 def mysine(x, amp, freq, shift):
     return amp * np.sin(x*freq + shift)
@@ -32,9 +25,5 @@
 plt.plot(x, y, 'bo')
 plt.plot(x, result.best_fit, 'r-')
 plt.show()
-<<<<<<< HEAD
 
-#<end examples/doc_model_loadmodel.py>
-=======
-# <end examples/doc_model_loadmodel.py>
->>>>>>> 3efb9eaf
+#<end examples/doc_model_loadmodel.py>