--- conflicted
+++ resolved
@@ -770,12 +770,7 @@
         fexpr = ("1.0692*{pre:s}gamma+" +
                  "sqrt(0.8664*{pre:s}gamma**2+5.545083*{pre:s}sigma**2)")
         hexpr = ("({pre:s}amplitude/(max({0}, {pre:s}sigma*sqrt(2*pi))))*"
-<<<<<<< HEAD
-                 "wofz((1j*{pre:s}gamma)/(max({0}, {pre:s}sigma*sqrt(2)))).real")
-=======
                  "real(wofz((1j*{pre:s}gamma)/(max({0}, {pre:s}sigma*sqrt(2)))))")
-
->>>>>>> 115113c1
         self.set_param_hint('fwhm', expr=fexpr.format(pre=self.prefix))
         self.set_param_hint('height', expr=hexpr.format(tiny, pre=self.prefix))
 
